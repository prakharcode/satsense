import hypothesis.strategies as st
import numpy as np
import rasterio
from hypothesis import given
from hypothesis.extra.numpy import arrays
from rasterio.transform import from_origin

from satsense.bands import BANDS
from satsense.generators import FullGenerator
from satsense.image import Image

from .strategies import st_rasterio_dtypes


def create_test_file(filename, array):
    """Write an array of shape (bands, width, heigth) to file."""
    array = np.ma.asanyarray(array)
    crs = rasterio.crs.CRS(init='epsg:4326')
<<<<<<< HEAD
    transform = from_origin(52, 4, 10, 10)
=======
    transform = from_origin(472137, 5015782, 0.5, 0.5)
>>>>>>> 84a21197
    with rasterio.open(
            filename,
            mode='w',
            driver='GTiff',
            width=array.shape[1],
            height=array.shape[2],
            count=array.shape[0],
            dtype=array.dtype,
            crs=crs,
            transform=transform) as dataset:
        for band, data in enumerate(array, start=1):
            dataset.write(data, band)


def create_test_image(dirname, array, normalization=None):
    """Create a test Image instance."""
    filename = str(dirname / 'tmp.tif')
    create_test_file(filename, array)
    satellite = 'quickbird'
    image = Image(filename, satellite, normalization_parameters=normalization)
    return image


def test_full_generator_windows(tmpdir):
    image_shape = (5, 5)
    window_shapes = ((5, 5), )
    step_size = (3, 3)
    satellite = 'quickbird'
    itype = 'grayscale'

    n_bands = len(BANDS[satellite])
    shape = (n_bands, ) + image_shape
    array = np.array(range(np.prod(shape)), dtype=float)
    array.shape = shape

    image = create_test_image(tmpdir, array, normalization=False)
    generator = FullGenerator(image, step_size)
    generator.load_image(itype, window_shapes)

    print('generator._image_cache:\n', generator._image_cache)

    assert generator.offset == (0, 0)
    assert generator.shape == (2, 2)

    windows = [window for window in generator]
    assert len(windows) == 4

    for i, window in enumerate(windows):
        print('window', i, '\n', window)

    # window center pixels are correct
    image._block = None
    original_image = image[itype]
    print('original image:\n', original_image)
    assert windows[0][2][2] == original_image[1][1]
    assert windows[1][2][2] == original_image[1][4]
    assert windows[2][2][2] == original_image[4][1]
    assert windows[3][2][2] == original_image[4][4]

    # horizontal edges are masked
    assert np.all(windows[0].mask[0])
    assert np.all(windows[1].mask[0])
    assert np.all(windows[2].mask[-1])
    assert np.all(windows[3].mask[-1])

    # vertical edges are masked
    assert np.all(windows[0].mask[:, 0])
    assert np.all(windows[1].mask[:, 3:])
    assert np.all(windows[2].mask[:, 0])
    assert np.all(windows[3].mask[:, 3:])

    # data is not masked
    assert not np.any(windows[0].mask[1:, 1:])
    assert not np.any(windows[1].mask[1:, :3])
    assert not np.any(windows[2].mask[:3, 1:])
    assert not np.any(windows[3].mask[:3, :3])


st_window_shape = st.tuples(
    st.integers(min_value=1, max_value=10),
    st.integers(min_value=1, max_value=10))

st_window_shapes = st.lists(st_window_shape, min_size=1, max_size=10)


def create_step_and_image_strategy(limit):

    step_size = st.tuples(
        st.integers(min_value=1, max_value=limit[0]),
        st.integers(min_value=1, max_value=limit[1]),
    )

    image_array = arrays(
        dtype=st_rasterio_dtypes,
        shape=st.tuples(
            st.just(len(BANDS['quickbird'])),
            st.integers(min_value=limit[0], max_value=10),
            st.integers(min_value=limit[1], max_value=10),
        ),
    )

    return st.tuples(step_size, image_array)


st_step_and_image = st.tuples(
    st.integers(min_value=1, max_value=10),
    st.integers(min_value=1, max_value=10),
).flatmap(create_step_and_image_strategy)


@given(st_window_shapes, st_step_and_image)
def test_full_generator(tmpdir, window_shapes, step_and_image):
    step_size, image_array = step_and_image

    image = create_test_image(tmpdir, image_array, normalization=False)
    generator = FullGenerator(image, step_size)
    itype = 'grayscale'
    generator.load_image(itype, window_shapes)
    assert generator.loaded_itype == itype

    windows = []
    for window in generator:
        assert window.shape in window_shapes
        windows.append(window)
    assert np.prod(generator.shape) == len(windows) // len(window_shapes)


@given(st_window_shapes, st_step_and_image,
       st.integers(min_value=1, max_value=5))
def test_full_generator_split(tmpdir, window_shapes, step_and_image, n_chunks):
    step_size, image_array = step_and_image

    image = create_test_image(tmpdir, image_array, normalization=False)
    generator = FullGenerator(image, step_size)
    itype = 'grayscale'
    generator.load_image(itype, window_shapes)
    reference = list(generator)

    windows = []
    for gen in generator.split(n_chunks):
        gen.load_image(itype, window_shapes)
        windows.extend(gen)

    for i, window in enumerate(windows):
        np.testing.assert_array_equal(reference[i].mask, window.mask)
        np.testing.assert_array_equal(reference[i][~reference[i].mask],
                                      window[~window.mask])

    assert len(reference) == len(windows)<|MERGE_RESOLUTION|>--- conflicted
+++ resolved
@@ -16,11 +16,7 @@
     """Write an array of shape (bands, width, heigth) to file."""
     array = np.ma.asanyarray(array)
     crs = rasterio.crs.CRS(init='epsg:4326')
-<<<<<<< HEAD
     transform = from_origin(52, 4, 10, 10)
-=======
-    transform = from_origin(472137, 5015782, 0.5, 0.5)
->>>>>>> 84a21197
     with rasterio.open(
             filename,
             mode='w',
