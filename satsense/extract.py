"""Module for computing features."""
import logging
from concurrent.futures import ProcessPoolExecutor
from functools import partial
from itertools import groupby
from os import cpu_count
from typing import Iterator

import numpy as np

from satsense.generators import FullGenerator

from .features import Feature
from .image import FeatureVector

logger = logging.getLogger(__name__)


def extract_features(features: Iterator[Feature],
                     generator: FullGenerator,
                     n_jobs: int = -1):
    """Compute features.

    Parameters
    ----------
    features:
        Iterable of features.
    generator:
        Generator providing the required windows on the image.
    n_jobs:
        The maximum number of processes to use. The default is to use the
        value returned by :func:`os.cpu_count`.

    Yields
    ------
    :obj:`satsense.FeatureVector`
        The requested feature vectors.

    """
    if n_jobs == 1:
        yield from _extract_features(features, generator)
    else:
        yield from _extract_features_parallel(features, generator, n_jobs)


def _extract_features_parallel(features, generator, n_jobs=-1):
    """Extract features in parallel."""
    if n_jobs < 1:
        n_jobs = cpu_count()
    logger.info("Extracting features using at most %s processes", n_jobs)
    generator.image.precompute_normalization()

    # Split generator in chunks
    generators = tuple(generator.split(n_chunks=n_jobs))

    with ProcessPoolExecutor(max_workers=n_jobs) as executor:
        for feature in features:
            extract = partial(extract_feature, feature)
            vector = np.ma.vstack(tuple(executor.map(extract, generators)))
<<<<<<< HEAD
            yield FeatureVector(feature, vector, generator.step_size)
=======
            yield FeatureVector(feature, vector, generator.crs,
                                generator.transform)
>>>>>>> 3442c330


def _extract_features(features, generator):
    """Compute features."""
    generator.image.precompute_normalization()

    for itype, group in groupby(features, lambda f: f.base_image):
        group = list(group)
        logger.info("Loading base image %s", itype)
        window_shapes = {
            shape
            for feature in group for shape in feature.windows
        }
        generator.load_image(itype, window_shapes)
        for feature in group:
            vector = extract_feature(feature, generator)
<<<<<<< HEAD
            yield FeatureVector(feature, vector, generator.step_size)
=======
            yield FeatureVector(feature, vector, generator.crs,
                                generator.transform)
>>>>>>> 3442c330


def extract_feature(feature, generator):
    """Compute a feature vector."""
    logger.info("Computing feature %s with windows %s and arguments %s",
                feature.__class__.__name__, feature.windows, feature.kwargs)
    if not generator.loaded_itype == feature.base_image:
        logger.info("Loading base image %s", feature.base_image)
        generator.load_image(feature.base_image, feature.windows)

    shape = generator.shape + (len(feature.windows), feature.size)
    vector = np.ma.zeros((np.prod(shape[:-1]), feature.size), dtype=np.float32)
    vector.mask = np.zeros_like(vector, dtype=bool)

    size = vector.shape[0]
    for i, window in enumerate(generator):
        if window.shape[:2] not in feature.windows:
            continue
        if i % (size // 10 or 1) == 0:
            logger.info("%s%% ready", 100 * i // size)
        if window.mask.any():
            vector.mask[i] = True
        else:
            vector[i] = feature(window)

    vector.shape = shape
    return vector<|MERGE_RESOLUTION|>--- conflicted
+++ resolved
@@ -57,12 +57,8 @@
         for feature in features:
             extract = partial(extract_feature, feature)
             vector = np.ma.vstack(tuple(executor.map(extract, generators)))
-<<<<<<< HEAD
-            yield FeatureVector(feature, vector, generator.step_size)
-=======
             yield FeatureVector(feature, vector, generator.crs,
                                 generator.transform)
->>>>>>> 3442c330
 
 
 def _extract_features(features, generator):
@@ -79,12 +75,8 @@
         generator.load_image(itype, window_shapes)
         for feature in group:
             vector = extract_feature(feature, generator)
-<<<<<<< HEAD
-            yield FeatureVector(feature, vector, generator.step_size)
-=======
             yield FeatureVector(feature, vector, generator.crs,
                                 generator.transform)
->>>>>>> 3442c330
 
 
 def extract_feature(feature, generator):
