[aliases]
test=pytest
[tool:pytest]
addopts =
    --flake8
    --cov=satsense
    --cov-report=term
    --cov-report=xml:test-reports/coverage.xml
    --cov-report=html:test-reports/coverage_html
    --html=test-reports/report.html
<<<<<<< HEAD
[flake8]
max-line-length = 79
ignore = 
    # H401: docstring should not start with a space
    H401,
    # H403: multi line docstrings should end on a new line
    H403,
    # H404: multi line docstring should start without a leading new line
    H404,
=======
>>>>>>> 57bd0048
[coverage:run]
parallel = true
[build_sphinx]
build-dir = doc/_build<|MERGE_RESOLUTION|>--- conflicted
+++ resolved
@@ -8,18 +8,6 @@
     --cov-report=xml:test-reports/coverage.xml
     --cov-report=html:test-reports/coverage_html
     --html=test-reports/report.html
-<<<<<<< HEAD
-[flake8]
-max-line-length = 79
-ignore = 
-    # H401: docstring should not start with a space
-    H401,
-    # H403: multi line docstrings should end on a new line
-    H403,
-    # H404: multi line docstring should start without a leading new line
-    H404,
-=======
->>>>>>> 57bd0048
 [coverage:run]
 parallel = true
 [build_sphinx]
